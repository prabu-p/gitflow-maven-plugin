--- conflicted
+++ resolved
@@ -21,11 +21,7 @@
     <artifactId>gitflow-maven-plugin</artifactId>
     <packaging>maven-plugin</packaging>
     <name>gitflow-maven-plugin</name>
-<<<<<<< HEAD
-    <version>1.0.1-alpha4</version>
-=======
     <version>1.0.5</version>
->>>>>>> 63e3aaaa
 
     <description>Git-Flow Maven Plugin, which runs Git and Maven commands from the command line.</description>
  
